import * as v from "./schema.ts";
import { toMongoValidator } from "./validator.ts";
import { sanitizeForMongoDB } from "./sanitizer.ts";
import * as m from "mongodb";
import { EventEmitter } from "./events.ts";
import { watchEvent } from "./change-stream.ts";
import { getSessionContext } from "./session.ts";
import type { Db } from "./mongodb.ts";
import { extractIndexes, keyEqual, normalizeIndexOptions } from "./indexes.ts";
import { sanitizePathName } from "./schema-navigator.ts";
import { dirtyEquivalent } from "./utils/object.ts";
import { mongoOperationQueue } from "./operation.ts";

type CollectionOptions = {
  safeDelete?: boolean;
  enableWatching?: boolean;
  /** How to handle undefined values in updates: 'remove' | 'ignore' | 'error' */
  undefinedBehavior?: "remove" | "ignore" | "error";
  // Initialization options
  noInit?: boolean; // If true, skip all initialization (validator, indexes, watching)
};

type WithId<T> = T extends { _id: infer U } ? T
  : m.WithId<T> | { _id: string } & T;

type TInput<
  T extends Record<
    string,
    v.BaseSchema<unknown, unknown, v.BaseIssue<unknown>>
  >,
> = v.InferInput<v.ObjectSchema<T, undefined>>;
type TOutput<
  T extends Record<
    string,
    v.BaseSchema<unknown, unknown, v.BaseIssue<unknown>>
  >,
> = WithId<v.InferOutput<v.ObjectSchema<T, undefined>>>;

type Events<
  T extends Record<
    string,
    v.BaseSchema<unknown, unknown, v.BaseIssue<unknown>>
  >,
> = {
  insert: (insertEvent: m.ChangeStreamInsertDocument<TOutput<T>>) => void;
  update: (updateEvent: m.ChangeStreamUpdateDocument<TOutput<T>>) => void;
  replace: (replaceEvent: m.ChangeStreamReplaceDocument<TOutput<T>>) => void;
  delete: (deleteEvent: m.ChangeStreamDeleteDocument<TOutput<T>>) => void;
};

/**
 * Type representing the enhanced MongoDB collection with validation and type safety
 * @template T - Schema type containing Valibot schemas for document fields
 */
export type CollectionResult<
  T extends Record<
    string,
    v.BaseSchema<unknown, unknown, v.BaseIssue<unknown>>
  >,
> =
  & Omit<
    m.Collection<TInput<T>>,
    | "findOne"
    | "find"
    | "insertOne"
    | "distinct"
    | "findOneAndDelete"
    | "findOneAndReplace"
    | "findOneAndUpdate"
    | "indexInformation"
    | "listSearchIndexes"
    | "count"
  >
  & {
    collection: m.Collection<TInput<T>>;
    schema: v.ObjectSchema<
      { readonly _id: v.OptionalSchema<v.AnySchema, undefined> } & T,
      undefined
    >;
    on: ReturnType<typeof EventEmitter<Events<T>>>["on"];
    off: ReturnType<typeof EventEmitter<Events<T>>>["off"];
    insertOne: (
      doc: m.OptionalUnlessRequiredId<TInput<T>>,
      options?: m.InsertOneOptions,
    ) => Promise<WithId<TOutput<T>>["_id"]>;
    findOne: (
      filter: m.Filter<WithId<TInput<T>>>,
      options?: Omit<m.FindOptions, "timeoutMode"> & m.Abortable,
    ) => Promise<WithId<TOutput<T>> | null>;
    getById: (id: string | m.ObjectId) => Promise<WithId<TOutput<T>>>;
    find: (
      filter: m.Filter<TInput<T>>,
      options?: m.FindOptions & m.Abortable,
    ) => m.AbstractCursor<TOutput<T>>;
    findInvalid: (
      filter: m.Filter<TInput<T>>,
      options?: m.FindOptions & m.Abortable,
    ) => m.AbstractCursor<WithId<TInput<T>>>;
    withSession: Awaited<ReturnType<typeof getSessionContext>>["withSession"];

    // Utilities
    paginate: <E = WithId<TOutput<T>>, R = E>(
      filter: m.Filter<TInput<T>>,
      options?: {
        limit?: number;
        afterId?: string | m.ObjectId;
        beforeId?: string | m.ObjectId;
        sort?: m.Sort | m.SortDirection;
        prepare?: (doc: WithId<TOutput<T>>) => Promise<E> | E;
        filter?: (doc: E) => Promise<boolean> | boolean;
        format?: (doc: E) => Promise<R> | R;
      },
    ) => Promise<{
      total: number;
      position: number;
      data: R[];
    }>;

    // From mongodb.Collection
    updateOne(
      filter: m.Filter<WithId<TInput<T>>>,
      update: m.UpdateFilter<TInput<T>> | m.Document[],
      options?: m.UpdateOptions,
    ): Promise<m.UpdateResult<TInput<T>>>;
    distinct<Key extends keyof WithId<TInput<T>>>(
      key: Key,
      filter: m.Filter<TInput<T>>,
      options?: m.DistinctOptions,
    ): Promise<Array<m.Flatten<WithId<TInput<T>>[Key]>>>;
    findOneAndDelete(
      filter: m.Filter<TInput<T>>,
      options?: m.FindOneAndDeleteOptions & { includeResultMetadata: boolean },
    ): Promise<WithId<TInput<T>> | null>;
    findOneAndReplace(
      filter: m.Filter<TInput<T>>,
      replacement: m.WithoutId<TInput<T>>,
      options?: m.FindOneAndReplaceOptions & { includeResultMetadata: boolean },
    ): Promise<m.ModifyResult<TInput<T>> | null>;
    findOneAndUpdate(
      filter: m.Filter<TInput<T>>,
      update: m.UpdateFilter<TInput<T>> | m.Document[],
      options?: m.FindOneAndUpdateOptions & { includeResultMetadata: boolean },
    ): Promise<m.WithId<TInput<T>> | null>;
    indexInformation(
      options: m.IndexInformationOptions & { full: true },
    ): Promise<m.IndexDescriptionInfo[]>;
    listSearchIndexes(
      name: string,
      options?: m.ListSearchIndexesOptions,
    ): m.ListSearchIndexesCursor;
  };

/**
 * Utility type for extracting the schema type from a collection
 * @template T - The CollectionResult type to extract the schema from
 */
export type CollectionSchema<T> = T extends CollectionResult<infer U>
  ? WithId<v.InferOutput<v.ObjectSchema<U, undefined>>>
  : never;

// Roadmap
//
// Create a collection with a validator from a valibot schema
//
// Objectives:
// 1. Support CRUD operations with validation
// 2. Support MongoDB json schema validation
// 3. Support aggregation strong typing : https://www.mongodb.com/docs/manual/reference/operator/aggregation/
// 4. Prevent insecure delete operations
//
// Details:
// 1. Support CRUD operations with validation
//    Create:
//        - [x] insertOne
//        - [x] insertMany
//    Read:
//        - [x] findOne
//        - [x] find
//    Update:
//        - [-] updateOne
//        - [x] replaceOne
//        - [-] updateMany
//    Delete:
//        - [x] deleteOne
//        - [x] deleteMany
//    Compound:
//        - [ ] findOneAndUpdate
//        - [ ] findOneAndReplace
//        - [ ] findOneAndDelete
//    Aggregate:
//        - [ ] aggregate
//        - [ ] bulkWrite
// 2. Support MongoDB json schema validation
//    - [x] Create a collection with a validator
//    - [x] Update a collection with a validator
//    - [ ] Validate a collection with a validator
//    - [ ] Validate a document with a validator
// 3. Support deep key validation (e.g. "a.b.c")
/**
 * Creates a type-safe MongoDB collection with schema validation
 *
 * This function creates or updates a MongoDB collection with built-in validation
 * based on the provided Valibot schema. It adds type safety and validation to
 * standard MongoDB operations.
 *
 * @param db - MongoDB database instance
 * @param collectionName - Name of the collection to create or use
 * @param collectionSchema - Valibot schema describing the document structure
 * @param options - Additional options for the collection
 * @returns A Promise resolving to an enhanced MongoDB collection with validation
 *
 * @example
 * ```typescript
 * const users = await collection(db, "users", {
 *   username: v.string(),
 *   email: v.pipe(v.string(), v.email()),
 *   age: v.pipe(v.number(), v.minValue(0))
 * });
 *
 * const userId = await users.insertOne({
 *   username: "john",
 *   email: "john@example.com",
 *   age: 30
 * });
 * ```
 */
export async function collection<
  const T extends Record<
    string,
    v.BaseSchema<unknown, unknown, v.BaseIssue<unknown>>
  >,
>(
  db: Db,
  collectionName: string,
  collectionSchema: T,
  options?: m.CollectionOptions & CollectionOptions,
): Promise<CollectionResult<T>> {
  type TInput = v.InferInput<v.ObjectSchema<T, undefined>>;
  type TOutput = WithId<v.InferOutput<v.ObjectSchema<T, undefined>>>;

  const schema = v.object({
    _id: v.optional(v.any()),
    ...collectionSchema,
  });

  const opts: m.CollectionOptions & CollectionOptions = {
    ...{
      safeDelete: true,
      undefinedBehavior: "remove", // Default behavior
    },
    ...options,
  };

  const events = EventEmitter<Events<T>>();
  const validator = toMongoValidator(schema);
  const invalidValidation = { $nor: [validator] };

  async function applyValidator() {
    const collections = await db.listCollections({ name: collectionName })
      .toArray();

    if (collections.length === 0) {
      // Create the collection with the validator
      await db.createCollection(collectionName, {
        validator,
      });
    } else {
      // Check collection options
      const existingOptions = await db.command({
        listCollections: 1,
        filter: { name: collectionName },
      });
      const currentSchema =
        existingOptions.cursor?.firstBatch?.[0]?.options?.validator || {};
      const sameSchema = dirtyEquivalent(currentSchema, validator);
      if (sameSchema) {
        return; // No need to update
      }

      // Update the collection with the validator
      await db.command({
        collMod: collectionName,
        validator,
      });
    }
  }

  async function applyIndexes() {
    const currentIndexes = await collection.indexes();
    const indexes = extractIndexes(schema);

    // Collect all indexes that need to be created or recreated
    const indexesToCreate: Array<{
      key: Record<string, number>;
      options: m.CreateIndexesOptions;
    }> = [];
    const indexesToDrop: string[] = [];

    // Collect all expected index names from the current schema
    const expectedIndexNames = new Set<string>();
    for (const index of indexes) {
      const indexPath = sanitizePathName(index.path);
      expectedIndexNames.add(indexPath);
    }

    // Get all possible field paths from the current schema to detect potential mongodbee indexes
    const allSchemaPaths = new Set<string>();
    function collectPaths(obj: Object, prefix = "") {
      for (const [key, value] of Object.entries(obj)) {
        const fullPath = prefix ? `${prefix}.${key}` : key;
        const sanitizedPath = sanitizePathName(fullPath);
        allSchemaPaths.add(sanitizedPath);

        if (value && typeof value === "object" && "entries" in value) {
          collectPaths(value.entries, fullPath);
        }
      }
    }
    collectPaths(schema.entries);

    // Find orphaned indexes that were created by mongodbee but are no longer in the schema
    for (const existingIndex of currentIndexes) {
      const indexName = existingIndex.name;
      if (!indexName || indexName === "_id_") continue; // Skip default _id index

      // Check if this index name matches any field in our schema
      const isSchemaField = allSchemaPaths.has(indexName);

      if (isSchemaField && !expectedIndexNames.has(indexName)) {
        // This is an orphaned mongodbee index that should be removed
        indexesToDrop.push(indexName);
      }
    }

    for (const index of indexes) {
      const keySpec = { [index.path]: 1 };
      const indexPath = sanitizePathName(index.path);

      // Try to find an existing index: prefer exact name, fallback to key match
      const existingIndex = currentIndexes.find((i) => i.name === indexPath) ||
        currentIndexes.find((i) => keyEqual(i.key || {}, keySpec));

      const desiredOptions = {
        ...index.metadata,
        name: indexPath,
      };

      let needsRecreate = true;
      if (existingIndex) {
        const existingNorm = normalizeIndexOptions(existingIndex);
        const desiredNorm = normalizeIndexOptions(desiredOptions);
        if (
          existingNorm.unique === desiredNorm.unique &&
          existingNorm.collation === desiredNorm.collation &&
          existingNorm.partialFilterExpression ===
            desiredNorm.partialFilterExpression
        ) {
          needsRecreate = false;
        }
      }

      if (!needsRecreate) continue;

      if (existingIndex) {
        indexesToDrop.push(existingIndex.name!);
      }

      indexesToCreate.push({
        key: keySpec,
        options: desiredOptions,
      });
    }

    // Use the queue system to manage index operations
    if (indexesToDrop.length > 0) {
      await Promise.all(indexesToDrop.map((indexName) => {
        return mongoOperationQueue.add(() => {
          return collection.dropIndex(indexName).catch((err: unknown) => {
            // tolerate race / already dropped
            if (
              err instanceof m.MongoServerError &&
              err.codeName === "IndexNotFound"
            ) {
              // ignore
              return;
            }
            const maybe = err as { code?: number };
            if (maybe.code === 27) {
              // legacy IndexNotFound code
              return;
            }
            throw err;
          });
        });
      }));
    }

    if (indexesToCreate.length > 0) {
      await Promise.all(indexesToCreate.map((indexSpec) => {
        return mongoOperationQueue.add(() => {
          return collection.createIndex(
            indexSpec.key,
            indexSpec.options,
          );
        });
      }));
    }
  }

  async function startWatching() {
    watchEvent(db, collection, (change) => {
      switch (change.operationType) {
        case "insert":
          events.call(
            "insert",
            change as m.ChangeStreamInsertDocument<TOutput>,
          );
          break;
        case "update":
          events.call(
            "update",
            change as m.ChangeStreamUpdateDocument<TOutput>,
          );
          break;
        case "replace":
          events.call(
            "replace",
            change as m.ChangeStreamReplaceDocument<TOutput>,
          );
          break;
        case "delete":
          events.call(
            "delete",
            change as m.ChangeStreamDeleteDocument<TOutput>,
          );
          break;
        // Special case, watch will be closed (drop, dropDatabase)
        case "drop":
        case "dropDatabase":
          break;
        default:
          // Not handled yet
          break;
      }
    });

    // Prevent issue with MongoDB change stream not being ready
    await new Promise((resolve) => setTimeout(resolve, 100));
  }

  let sessionContext: Awaited<ReturnType<typeof getSessionContext>>;

  async function init() {
    sessionContext = getSessionContext(db.client);

    // If raw mode, skip all initialization
    if (opts.noInit) return;

    await applyValidator();
    await applyIndexes();

<<<<<<< HEAD
    // Only start watching if explicitly enabled
    if (opts.enableWatching) {
      await startWatching();
    }
  }

  const collection = db.collection<TInput>(collectionName, opts);
  await init();

  return {
    // Raw collection
    collection,

    // Schema
    schema,

    // Events
    on: events.on,
    off: events.off,
    withSession: sessionContext!.withSession,

    get bsonOptions() {
      return collection.bsonOptions;
    },
    get collectionName() {
      return collection.collectionName;
    },
    get dbName() {
      return collection.dbName;
    },
    get hint() {
      return collection.hint;
    },
    get namespace() {
      return collection.namespace;
    },
    get readConcern() {
      return collection.readConcern;
    },
    get readPreference() {
      return collection.readPreference;
    },
    get timeoutMS() {
      return collection.timeoutMS;
    },
    get writeConcern() {
      return collection.writeConcern;
    },
    // Document creation operations with validation
    async insertOne(doc, options?) {
      const validatedDoc = v.parse(schema, doc) as m.OptionalUnlessRequiredId<
        TInput
      >;

      // Apply sanitization based on configuration
      const safeDoc = sanitizeForMongoDB(validatedDoc, {
        undefinedBehavior: opts.undefinedBehavior || "remove",
        deep: true,
      }) as m.OptionalUnlessRequiredId<TInput>;

      const session = sessionContext.getSession();
      const inserted = await collection.insertOne(safeDoc, {
        session,
        ...options,
      });
      if (!inserted.acknowledged) {
        throw new Error("Insert failed");
      }
      return inserted.insertedId as WithId<TOutput>["_id"];
    },
    async insertMany(docs, options?) {
      const validatedDocs = docs.map((doc) => v.parse(schema, doc));

      // Apply sanitization based on configuration
      const safeDocs = validatedDocs.map((doc) =>
        sanitizeForMongoDB(doc, {
          undefinedBehavior: opts.undefinedBehavior || "remove",
          deep: true,
        }) as m.OptionalUnlessRequiredId<TInput>
      );

      const session = sessionContext.getSession();
      const inserted = await collection.insertMany(safeDocs, {
        session,
        ...options,
      });
      if (!inserted.acknowledged) {
        throw new Error("Insert failed");
      }
      return inserted;
    },

    // Document read operations with validation
    async findOne(filter, options?) {
      const session = sessionContext.getSession();
      const result = await collection.findOne({
        ...validator, // Prevent returning invalid documents
        ...filter as unknown as m.Filter<TInput>,
      }, { session, ...options });

      if (!result) {
        return null;
      }

      const validation = v.safeParse(schema, result);
      if (validation.success) {
        return validation.output as WithId<TOutput>;
      }

      throw {
        message: "Validation error",
        errors: validation,
        result,
      };
    },
    async getById(id) {
      const session = sessionContext.getSession();
      const result = await collection.findOne({ _id: id } as any, { session });

      if (!result) {
        throw new Error("No element found");
      }

      const validation = v.safeParse(schema, result);
      if (validation.success) {
        return validation.output as WithId<TOutput>;
      }

      throw {
        message: "Validation error",
        errors: validation,
        result,
      };
    },
    find(
      filter: m.Filter<TInput>,
      options?: m.FindOptions & m.Abortable,
    ): m.AbstractCursor<TOutput> {
      const session = sessionContext.getSession();
      const cursor = collection.find(filter, { session, ...options });
      const originalToArray = cursor.toArray;
      // Override toArray
      cursor.toArray = async function () {
        const results = await originalToArray.call(cursor);
        let invalidsCount = 0;

        const output = results.map((item) => {
          const validation = v.safeParse(schema, item);
          if (!validation.success) {
            invalidsCount++;
            return null;
          }
          return validation.output as m.WithId<TInput>;
        }).filter((item): item is m.WithId<TInput> => item !== null);

        if (invalidsCount > 0) {
          console.warn(
            `Warning: ${invalidsCount} invalid documents were ignored during find operation`,
          );
        }
=======
            throw {
                message: "Validation error",
                errors: validation,
                result,
            }
        },
        find(filter: m.Filter<TInput>, options?: m.FindOptions & m.Abortable): m.AbstractCursor<TOutput> {
            const session = sessionContext.getSession();
            const cursor = collection.find(filter, { session, ...options });
            const originalToArray = cursor.toArray;
            // Override toArray
            cursor.toArray = async function () {
                const results = await originalToArray.call(cursor);
                let invalidsCount = 0;

                const output = results.map((item) => {
                    const validation = v.safeParse(schema, item);
                    if (!validation.success) {
                        invalidsCount++;
                        return null;
                    }
                    return validation.output as m.WithId<TInput>;
                }).filter((item): item is m.WithId<TInput> => item !== null);

                if (invalidsCount > 0) {
                    console.warn(`Warning: ${invalidsCount} invalid documents were ignored during find operation`);
                }

                return output;
            };

            return cursor as unknown as m.AbstractCursor<TOutput>;
        },
        async paginate<E = WithId<TOutput>, R = E>(filter: m.Filter<TInput>, options?: {
            limit?: number,
            afterId?: string | m.ObjectId,
            beforeId?: string | m.ObjectId,
            sort?: m.Sort | m.SortDirection,
            prepare?: (doc: WithId<TOutput>) => Promise<E>,
            filter?: (doc: E) => Promise<boolean> | boolean,
            format?: (doc: E) => Promise<R>,
        }): Promise<{
            total: number,
            position: number,
            data: R[],
        }> {
            let { limit = 100, afterId, beforeId, sort, prepare, filter: customFilter, format } = options || {};
            const session = sessionContext.getSession();
            const baseQuery: m.Filter<TInput> = { ...filter };
            let query: m.Filter<TInput> = { ...filter };

            // Add pagination filters
            if (afterId) {
              query = {
                ...query,
                _id: { $gt: afterId }
              }
              sort = sort || { _id: 1 };
            } else if (beforeId) {
              // (query as Record<string, unknown>)._id = { $lt: beforeId };
              query = {
                ...query,
                _id: { $lt: beforeId }
              }
              sort = sort || { _id: -1 };
            } else {
              sort = sort || { _id: 1 };
            }
>>>>>>> 1f96c1bb

        return output;
      };

      return cursor as unknown as m.AbstractCursor<TOutput>;
    },
    findInvalid(
      filter: m.Filter<TInput>,
      options?: m.FindOptions & m.Abortable,
    ): m.AbstractCursor<TOutput> {
      const session = sessionContext.getSession();
      const cursor = collection.find({
        $and: [
          filter as any,
          invalidValidation,
        ],
      }, { session, ...options });

      const originalToArray = cursor.toArray;
      // Override toArray
      cursor.toArray = async function () {
        const results = await originalToArray.call(cursor);
        let invalidsCount = 0;
        const output = results.map((item) => {
          const validation = v.safeParse(schema, item);
          if (!validation.success) {
            invalidsCount++;
            return item as m.WithId<TInput>;
          }
          return null;
        }).filter((item): item is m.WithId<TInput> => item !== null);

        if (invalidsCount > 0) {
          console.warn(
            `Warning: ${invalidsCount} invalid documents were found during findInvalid operation`,
          );
        }
        return output;
      };

      return cursor as unknown as m.AbstractCursor<TOutput>;
    },
    async paginate<E = WithId<TOutput>, R = E>(
      filter: m.Filter<TInput>,
      options?: {
        limit?: number;
        afterId?: string | m.ObjectId;
        beforeId?: string | m.ObjectId;
        sort?: m.Sort | m.SortDirection;
        prepare?: (doc: WithId<TOutput>) => Promise<E>;
        filter?: (doc: E) => Promise<boolean> | boolean;
        format?: (doc: E) => Promise<R>;
      },
    ): Promise<{
      total: number;
      position: number;
      data: R[];
    }> {
      let {
        limit = 100,
        afterId,
        beforeId,
        sort,
        prepare,
        filter: customFilter,
        format,
      } = options || {};
      const session = sessionContext.getSession();
      const baseQuery: m.Filter<TInput> = { ...filter };
      const query: m.Filter<TInput> = { ...filter };

      // Add pagination filters
      if (afterId) {
        (query as Record<string, unknown>)._id = { $gt: afterId };
        sort = sort || { _id: 1 };
      }
      if (beforeId) {
        (query as Record<string, unknown>)._id = { $lt: beforeId };
        sort = sort || { _id: -1 };
      }

      let total: number | undefined;
      let position: number | undefined;
      {
        // Count total documents matching the base filter
        total = await collection.countDocuments(baseQuery, { session });

        if (afterId) {
          const positionQuery = {
            ...baseQuery,
            _id: { $lte: afterId },
          } as m.Filter<TInput>;
          position = await collection.countDocuments(positionQuery, {
            session,
          });
        } else if (beforeId) {
          const positionQuery = {
            ...baseQuery,
            _id: { $gte: beforeId },
          } as m.Filter<TInput>;
          const remainingCount = await collection.countDocuments(
            positionQuery,
            { session },
          );
          position = total - remainingCount;
        } else {
          position = 0;
        }
      }

      const cursor = collection.find(query, { session }).sort(sort as m.Sort);
      let hardLimit = 10_000;
      const elements: R[] = [];

      while (hardLimit-- > 0 && limit > 0) {
        const doc = await cursor.next() as WithId<TOutput> | null;
        if (!doc) break;

        // Validate document with schema
        const validation = v.safeParse(schema, doc);
        if (!validation.success) {
          continue; // Skip invalid documents
        }

        const validatedDoc = validation.output as WithId<TOutput>;

        // Step 1: Prepare - enrich document with external data
        const enrichedDoc = prepare
          ? await prepare(validatedDoc)
          : validatedDoc as unknown as E;

        // Step 2: Filter - apply custom filtering logic
        const isValid = await customFilter?.(enrichedDoc) ?? true;
        if (!isValid) continue;

        // Step 3: Format - transform document to final output format
        const finalDoc = format
          ? await format(enrichedDoc)
          : enrichedDoc as unknown as R;

        elements.push(finalDoc);
        limit--;
      }

      // If paginating backwards (beforeId) and no explicit sort was provided, reverse the results to maintain chronological order
      if (beforeId) {
        elements.reverse();
        position = (position || 0) - elements.length;
        position = position < 0 ? 0 : position;
      }

      return {
        total,
        position,
        data: elements,
      };
    },
    countDocuments(filter, options?) {
      const session = sessionContext.getSession();
      return collection.countDocuments(filter, { session, ...options });
    },
    estimatedDocumentCount(options?) {
      const session = sessionContext.getSession();
      return collection.estimatedDocumentCount({ session, ...options });
    },
    distinct(key, filter, options?) {
      const session = sessionContext.getSession();
      return collection.distinct(key as string, filter, {
        session,
        ...options,
      });
    },

    // Document update operations
    replaceOne(filter, replacement, options?) {
      const validation = v.safeParse(schema, replacement);
      if (!validation.success) {
        throw {
          message: "Validation error",
          errors: validation,
        };
      }

      const sanitizedReplacement = sanitizeForMongoDB(validation.output, {
        undefinedBehavior: opts.undefinedBehavior || "remove",
        deep: true,
      }) as TInput;
      const session = sessionContext.getSession();
      return collection.replaceOne(filter, sanitizedReplacement, {
        session,
        ...options,
      });
    },
    updateOne(filter, update, options?) {
      // @TODO: check if update is valid
      const session = sessionContext.getSession();
      return collection.updateOne(filter as any, update, {
        session,
        ...options,
      });
    },
    updateMany(filter, update, options?) {
      // @TODO: check if update is valid
      const session = sessionContext.getSession();
      return collection.updateMany(filter, update, { session, ...options });
    },

    // Document delete operations
    deleteOne(filter, options?) {
      const session = sessionContext.getSession();
      return collection.deleteOne(filter, { session, ...options });
    },
    deleteMany(filter, options?) {
      if (opts.safeDelete) {
        const filterSize = Object.keys(filter ?? {}).length;
        if (filterSize === 0) throw new Error("Filter is empty");

        let anyValidFilter = false;
        for (const key in filter) {
          if (key === "_id") continue;
          const value = filter[key];
          if (value !== undefined) {
            anyValidFilter = true;
            break;
          }
        }

        if (!anyValidFilter) {
          throw new Error("Filter is empty or only contains _id");
        }
      }

      const session = sessionContext.getSession();
      return collection.deleteMany(filter, { session, ...options });
    },

    // Compound operations
    findOneAndDelete(filter, options?) {
      const session = sessionContext.getSession();
      return collection.findOneAndDelete(filter, { session, ...options });
    },
    findOneAndReplace(filter, replacement, options?) {
      const session = sessionContext.getSession();
      return collection.findOneAndReplace(filter, replacement, {
        session,
        ...options,
      });
    },
    findOneAndUpdate(filter, update, options?) {
      const session = sessionContext.getSession();
      return collection.findOneAndUpdate(filter, update, {
        session,
        ...options,
      });
    },

    // Bulk operations
    aggregate(pipeline, options?) {
      const session = sessionContext.getSession();
      return collection.aggregate(pipeline, { session, ...options });
    },
    bulkWrite(operations, options?) {
      const session = sessionContext.getSession();
      return collection.bulkWrite(operations, { session, ...options });
    },
    initializeOrderedBulkOp(options?) {
      const session = sessionContext.getSession();
      return collection.initializeOrderedBulkOp({ session, ...options });
    },
    initializeUnorderedBulkOp(options?) {
      const session = sessionContext.getSession();
      return collection.initializeUnorderedBulkOp({ session, ...options });
    },

    // Index operations
    createIndex(indexSpec, options?) {
      const session = sessionContext.getSession();
      return collection.createIndex(indexSpec, { session, ...options });
    },
    createIndexes(indexSpecs, options?) {
      const session = sessionContext.getSession();
      return collection.createIndexes(indexSpecs, { session, ...options });
    },
    dropIndex(indexName, options?) {
      const session = sessionContext.getSession();
      return collection.dropIndex(indexName, { session, ...options });
    },
    dropIndexes(options?) {
      const session = sessionContext.getSession();
      return collection.dropIndexes({ session, ...options });
    },
    indexes(options?) {
      const session = sessionContext.getSession();
      return collection.indexes({ session, ...options });
    },
    listIndexes(options?) {
      const session = sessionContext.getSession();
      return collection.listIndexes({ session, ...options });
    },
    indexExists(indexes, options?) {
      const session = sessionContext.getSession();
      return collection.indexExists(indexes, { session, ...options });
    },
    indexInformation(options) {
      const session = sessionContext.getSession();
      return collection.indexInformation({ session, ...options });
    },

    // Search operations
    createSearchIndex(description) {
      return collection.createSearchIndex(description);
    },
    createSearchIndexes(descriptions) {
      return collection.createSearchIndexes(descriptions);
    },
    dropSearchIndex(name) {
      return collection.dropSearchIndex(name);
    },
    listSearchIndexes(name, options?) {
      const session = sessionContext.getSession();
      return collection.listSearchIndexes(name, { session, ...options });
    },
    updateSearchIndex(name, indexSpec) {
      return collection.updateSearchIndex(name, indexSpec);
    },

    // Collection operations
    drop(options?) {
      const session = sessionContext.getSession();
      return collection.drop({ session, ...options });
    },
    isCapped(options?) {
      const session = sessionContext.getSession();
      return collection.isCapped({ session, ...options });
    },
    options(options?) {
      const session = sessionContext.getSession();
      return collection.options({ session, ...options });
    },
    rename(newName, options?) {
      const session = sessionContext.getSession();
      return collection.rename(newName, { session, ...options });
    },
    watch(pipeline, options?) {
      const session = sessionContext.getSession();
      return collection.watch(pipeline, { session, ...options });
    },
  } as CollectionResult<T>;
}<|MERGE_RESOLUTION|>--- conflicted
+++ resolved
@@ -459,7 +459,6 @@
     await applyValidator();
     await applyIndexes();
 
-<<<<<<< HEAD
     // Only start watching if explicitly enabled
     if (opts.enableWatching) {
       await startWatching();
@@ -620,76 +619,6 @@
             `Warning: ${invalidsCount} invalid documents were ignored during find operation`,
           );
         }
-=======
-            throw {
-                message: "Validation error",
-                errors: validation,
-                result,
-            }
-        },
-        find(filter: m.Filter<TInput>, options?: m.FindOptions & m.Abortable): m.AbstractCursor<TOutput> {
-            const session = sessionContext.getSession();
-            const cursor = collection.find(filter, { session, ...options });
-            const originalToArray = cursor.toArray;
-            // Override toArray
-            cursor.toArray = async function () {
-                const results = await originalToArray.call(cursor);
-                let invalidsCount = 0;
-
-                const output = results.map((item) => {
-                    const validation = v.safeParse(schema, item);
-                    if (!validation.success) {
-                        invalidsCount++;
-                        return null;
-                    }
-                    return validation.output as m.WithId<TInput>;
-                }).filter((item): item is m.WithId<TInput> => item !== null);
-
-                if (invalidsCount > 0) {
-                    console.warn(`Warning: ${invalidsCount} invalid documents were ignored during find operation`);
-                }
-
-                return output;
-            };
-
-            return cursor as unknown as m.AbstractCursor<TOutput>;
-        },
-        async paginate<E = WithId<TOutput>, R = E>(filter: m.Filter<TInput>, options?: {
-            limit?: number,
-            afterId?: string | m.ObjectId,
-            beforeId?: string | m.ObjectId,
-            sort?: m.Sort | m.SortDirection,
-            prepare?: (doc: WithId<TOutput>) => Promise<E>,
-            filter?: (doc: E) => Promise<boolean> | boolean,
-            format?: (doc: E) => Promise<R>,
-        }): Promise<{
-            total: number,
-            position: number,
-            data: R[],
-        }> {
-            let { limit = 100, afterId, beforeId, sort, prepare, filter: customFilter, format } = options || {};
-            const session = sessionContext.getSession();
-            const baseQuery: m.Filter<TInput> = { ...filter };
-            let query: m.Filter<TInput> = { ...filter };
-
-            // Add pagination filters
-            if (afterId) {
-              query = {
-                ...query,
-                _id: { $gt: afterId }
-              }
-              sort = sort || { _id: 1 };
-            } else if (beforeId) {
-              // (query as Record<string, unknown>)._id = { $lt: beforeId };
-              query = {
-                ...query,
-                _id: { $lt: beforeId }
-              }
-              sort = sort || { _id: -1 };
-            } else {
-              sort = sort || { _id: 1 };
-            }
->>>>>>> 1f96c1bb
 
         return output;
       };
@@ -732,120 +661,108 @@
 
       return cursor as unknown as m.AbstractCursor<TOutput>;
     },
-    async paginate<E = WithId<TOutput>, R = E>(
-      filter: m.Filter<TInput>,
-      options?: {
-        limit?: number;
-        afterId?: string | m.ObjectId;
-        beforeId?: string | m.ObjectId;
-        sort?: m.Sort | m.SortDirection;
-        prepare?: (doc: WithId<TOutput>) => Promise<E>;
-        filter?: (doc: E) => Promise<boolean> | boolean;
-        format?: (doc: E) => Promise<R>;
-      },
-    ): Promise<{
-      total: number;
-      position: number;
-      data: R[];
+    async paginate<E = WithId<TOutput>, R = E>(filter: m.Filter<TInput>, options?: {
+        limit?: number,
+        afterId?: string | m.ObjectId,
+        beforeId?: string | m.ObjectId,
+        sort?: m.Sort | m.SortDirection,
+        prepare?: (doc: WithId<TOutput>) => Promise<E>,
+        filter?: (doc: E) => Promise<boolean> | boolean,
+        format?: (doc: E) => Promise<R>,
+    }): Promise<{
+        total: number,
+        position: number,
+        data: R[],
     }> {
-      let {
-        limit = 100,
-        afterId,
-        beforeId,
-        sort,
-        prepare,
-        filter: customFilter,
-        format,
-      } = options || {};
-      const session = sessionContext.getSession();
-      const baseQuery: m.Filter<TInput> = { ...filter };
-      const query: m.Filter<TInput> = { ...filter };
-
-      // Add pagination filters
-      if (afterId) {
-        (query as Record<string, unknown>)._id = { $gt: afterId };
-        sort = sort || { _id: 1 };
-      }
-      if (beforeId) {
-        (query as Record<string, unknown>)._id = { $lt: beforeId };
-        sort = sort || { _id: -1 };
-      }
-
-      let total: number | undefined;
-      let position: number | undefined;
-      {
-        // Count total documents matching the base filter
-        total = await collection.countDocuments(baseQuery, { session });
-
+        let { limit = 100, afterId, beforeId, sort, prepare, filter: customFilter, format } = options || {};
+        const session = sessionContext.getSession();
+        const baseQuery: m.Filter<TInput> = { ...filter };
+        let query: m.Filter<TInput> = { ...filter };
+
+        // Add pagination filters
         if (afterId) {
-          const positionQuery = {
-            ...baseQuery,
-            _id: { $lte: afterId },
-          } as m.Filter<TInput>;
-          position = await collection.countDocuments(positionQuery, {
-            session,
-          });
+            query = {
+            ...query,
+            _id: { $gt: afterId }
+            }
+            sort = sort || { _id: 1 };
         } else if (beforeId) {
-          const positionQuery = {
-            ...baseQuery,
-            _id: { $gte: beforeId },
-          } as m.Filter<TInput>;
-          const remainingCount = await collection.countDocuments(
-            positionQuery,
-            { session },
-          );
-          position = total - remainingCount;
+            // (query as Record<string, unknown>)._id = { $lt: beforeId };
+            query = {
+            ...query,
+            _id: { $lt: beforeId }
+            }
+            sort = sort || { _id: -1 };
         } else {
-          position = 0;
+            sort = sort || { _id: 1 };
         }
-      }
-
-      const cursor = collection.find(query, { session }).sort(sort as m.Sort);
-      let hardLimit = 10_000;
-      const elements: R[] = [];
-
-      while (hardLimit-- > 0 && limit > 0) {
-        const doc = await cursor.next() as WithId<TOutput> | null;
-        if (!doc) break;
-
-        // Validate document with schema
-        const validation = v.safeParse(schema, doc);
-        if (!validation.success) {
-          continue; // Skip invalid documents
+
+        let total: number | undefined;
+        let position: number | undefined;
+        {
+            // Count total documents matching the base filter
+            total = await collection.countDocuments(baseQuery, { session });
+            
+            if (afterId) {
+                const positionQuery = { 
+                    ...baseQuery,
+                    _id: { $lte: afterId }
+                } as m.Filter<TInput>;
+                position = await collection.countDocuments(positionQuery, { session });
+            } else if (beforeId) {
+                const positionQuery = { 
+                    ...baseQuery,
+                    _id: { $gte: beforeId }
+                } as m.Filter<TInput>;
+                const remainingCount = await collection.countDocuments(positionQuery, { session });
+                position = total - remainingCount;
+            } else {
+                position = 0;
+            }
         }
 
-        const validatedDoc = validation.output as WithId<TOutput>;
-
-        // Step 1: Prepare - enrich document with external data
-        const enrichedDoc = prepare
-          ? await prepare(validatedDoc)
-          : validatedDoc as unknown as E;
-
-        // Step 2: Filter - apply custom filtering logic
-        const isValid = await customFilter?.(enrichedDoc) ?? true;
-        if (!isValid) continue;
-
-        // Step 3: Format - transform document to final output format
-        const finalDoc = format
-          ? await format(enrichedDoc)
-          : enrichedDoc as unknown as R;
-
-        elements.push(finalDoc);
-        limit--;
-      }
-
-      // If paginating backwards (beforeId) and no explicit sort was provided, reverse the results to maintain chronological order
-      if (beforeId) {
-        elements.reverse();
-        position = (position || 0) - elements.length;
-        position = position < 0 ? 0 : position;
-      }
-
-      return {
-        total,
-        position,
-        data: elements,
-      };
+        const cursor = collection.find(query, { session }).sort(sort as m.Sort);
+        let hardLimit = 10_000;
+        const elements: R[] = [];
+        
+        while(hardLimit-- > 0 && limit > 0) {
+            const doc = await cursor.next() as WithId<TOutput> | null;
+            if (!doc) break;
+
+            // Validate document with schema
+            const validation = v.safeParse(schema, doc);
+            if (!validation.success) {
+                continue; // Skip invalid documents
+            }
+
+            const validatedDoc = validation.output as WithId<TOutput>;
+            
+            // Step 1: Prepare - enrich document with external data
+            const enrichedDoc = prepare ? await prepare(validatedDoc) : validatedDoc as unknown as E;
+            
+            // Step 2: Filter - apply custom filtering logic
+            const isValid = await customFilter?.(enrichedDoc) ?? true;
+            if (!isValid) continue;
+            
+            // Step 3: Format - transform document to final output format
+            const finalDoc = format ? await format(enrichedDoc) : enrichedDoc as unknown as R;
+            
+            elements.push(finalDoc);
+            limit--;
+        }
+
+        // If paginating backwards (beforeId) and no explicit sort was provided, reverse the results to maintain chronological order
+        if(beforeId) {
+            elements.reverse();
+            position = (position || 0) - elements.length;
+            position = position < 0 ? 0 : position;
+        }
+
+        return {
+            total,
+            position,
+            data: elements,
+        };
     },
     countDocuments(filter, options?) {
       const session = sessionContext.getSession();
