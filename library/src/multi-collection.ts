--- conflicted
+++ resolved
@@ -440,7 +440,6 @@
       }
     }
 
-<<<<<<< HEAD
     // Use the queue system to manage index operations
     if (indexesToDrop.length > 0) {
       await Promise.all(indexesToDrop.map((indexName) => {
@@ -452,12 +451,59 @@
             ) {
               // already gone, continue
               return;
-=======
-    const collection = db.collection<TOutput>(collectionName, opts);
-    await init();
-
-    return {
-        withSession: sessionContext!.withSession,
+            }
+            throw e;
+          });
+        });
+      }));
+    }
+
+    if (indexesToCreate.length > 0) {
+      await Promise.all(indexesToCreate.map((indexSpec) => {
+        return mongoOperationQueue.add(() => {
+          return collection.createIndex(
+            indexSpec.key,
+            indexSpec.options,
+          );
+        });
+      }));
+    }
+  }
+
+  let sessionContext: Awaited<ReturnType<typeof getSessionContext>>;
+
+  async function init() {
+    await applyValidator();
+    await applyIndexes();
+
+    // Auto-initialize metadata for multi-collection model
+    // Check if metadata already exists
+    const exists = await multiCollectionInstanceExists(db, collectionName);
+
+    if (!exists) {
+      // Get the current migration version
+      const lastMigration = await getLastAppliedMigration(db);
+      const currentMigrationId = lastMigration?.id || "current";
+
+      // Create metadata for this instance
+      if(useModel) {
+        await createMultiCollectionInfo(
+          db,
+          collectionName,
+          (model as MultiCollectionModel<T>).name,
+          currentMigrationId,
+        );
+      }
+    }
+
+    sessionContext = await getSessionContext(db.client);
+  }
+
+  const collection = db.collection<TOutput>(collectionName, opts);
+  await init();
+
+  return {
+    withSession: sessionContext!.withSession,
         async insertOne(key, doc) {
             const _id = doc._id ?? `${key as string}:${newId()}`;
             const schema = schemaElements[key];
@@ -766,523 +812,127 @@
 
             if (!result.acknowledged) {
                 throw new Error("Delete failed");
->>>>>>> 1f96c1bb
-            }
-            throw e;
-          });
-        });
-      }));
-    }
-
-    if (indexesToCreate.length > 0) {
-      await Promise.all(indexesToCreate.map((indexSpec) => {
-        return mongoOperationQueue.add(() => {
-          return collection.createIndex(
-            indexSpec.key,
-            indexSpec.options,
-          );
-        });
-      }));
-    }
-  }
-
-  let sessionContext: Awaited<ReturnType<typeof getSessionContext>>;
-
-  async function init() {
-    await applyValidator();
-    await applyIndexes();
-
-    // Auto-initialize metadata for multi-collection model
-    // Check if metadata already exists
-    const exists = await multiCollectionInstanceExists(db, collectionName);
-
-    if (!exists) {
-      // Get the current migration version
-      const lastMigration = await getLastAppliedMigration(db);
-      const currentMigrationId = lastMigration?.id || "current";
-
-      // Create metadata for this instance
-      if(useModel) {
-        await createMultiCollectionInfo(
-          db,
-          collectionName,
-          (model as MultiCollectionModel<T>).name,
-          currentMigrationId,
-        );
-      }
-    }
-
-    sessionContext = await getSessionContext(db.client);
-  }
-
-  const collection = db.collection<TOutput>(collectionName, opts);
-  await init();
-
-  return {
-    withSession: sessionContext!.withSession,
-    async insertOne(key, doc) {
-      const _id = doc._id ?? `${key as string}:${newId()}`;
-      const schema = schemaElements[key];
-      const validation = v.parse(schema, {
-        ...doc,
-        _id,
-      });
-
-      // Apply sanitization based on configuration
-      const safeDoc = sanitizeForMongoDB(validation, {
-        undefinedBehavior: opts.undefinedBehavior || "remove",
-        deep: true,
-      }) as any;
-
-      const session = sessionContext.getSession();
-      const result = await collection.insertOne(safeDoc, { session });
-      if (!result.acknowledged) {
-        throw new Error("Insert failed");
-      }
-
-      return result.insertedId as unknown as string;
-    },
-    async insertMany(key, docs) {
-      const validation = docs.map((doc) => {
-        const _id = doc._id ?? `${key as string}:${newId()}`;
-        return v.parse(schema, {
-          ...doc,
-          _id,
-        });
-      });
-
-      // Apply sanitization based on configuration
-      const safeDocs = validation.map((doc) =>
-        sanitizeForMongoDB(doc, {
-          undefinedBehavior: opts.undefinedBehavior || "remove",
-          deep: true,
-        }) as any
-      );
-
-      const session = sessionContext.getSession();
-      const result = await collection.insertMany(safeDocs, { session });
-      if (!result.acknowledged) {
-        throw new Error("Insert failed");
-      }
-
-      return Object.values(result.insertedIds) as unknown as string[];
-    },
-    async getById(key, id) {
-      const session = sessionContext.getSession();
-      const result = await collection.findOne({
-        $and: [
-          { _type: key as string },
-          { _id: id },
-        ],
-      } as any, { session });
-
-      if (!result) {
-        throw new Error("No element found");
-      }
-
-      return v.parse(schema, result);
-    },
-    async findOne(key, filter) {
-      const session = sessionContext.getSession();
-      const result = await collection.findOne({
-        $and: [
-          { _type: key as string },
-          filter,
-        ],
-      } as any, { session });
-
-      if (!result) {
-        return null;
-      }
-
-      return v.parse(schema, result);
-    },
-    async find(key, filter, options) {
-      const typeChecker = {
-        _type: key as string,
-      };
-
-      const session = sessionContext.getSession();
-      const cursor = collection.find({
-        $and: filter ? [typeChecker, filter] : [typeChecker],
-      } as any, { session, ...options });
-
-      const result = await cursor.toArray();
-      let invalidsCount = 0;
-
-      const output = result.map((item) => {
-        const parsed = v.safeParse(schema, item);
-        if (!parsed.success) {
-          invalidsCount++;
-          return null;
-        }
-        return parsed.output;
-      }).filter((
-        item,
-      ): item is v.InferOutput<OutputElementSchema<T, typeof key>> =>
-        item !== null
-      );
-
-      return output;
-    },
-    async paginate<
-      E extends keyof T,
-      EN = v.InferOutput<OutputElementSchema<T, E>>,
-      R = EN,
-    >(
-      key: E,
-      filter?: m.Filter<v.InferInput<OutputElementSchema<T, E>>>,
-      options?: {
-        limit?: number;
-        afterId?: string;
-        beforeId?: string;
-        sort?: m.Sort | m.SortDirection;
-        prepare?: (
-          doc: v.InferOutput<OutputElementSchema<T, E>>,
-        ) => Promise<EN>;
-        filter?: (doc: EN) => Promise<boolean> | boolean;
-        format?: (doc: EN) => Promise<R>;
-      },
-    ) {
-      let {
-        limit = 100,
-        afterId,
-        beforeId,
-        sort,
-        prepare,
-        filter: customFilter,
-        format,
-      } = options || {};
-      const session = sessionContext.getSession();
-
-      const typeChecker = {
-        _type: key as string,
-      };
-
-      // Build the base query with type filter
-      const baseQuery = filter ? [typeChecker, filter] : [typeChecker];
-      let query: Record<string, unknown> = { $and: baseQuery };
-
-      // Add pagination filters
-      if (afterId) {
-        if (!afterId.startsWith(`${key as string}:`)) {
-          throw new Error(`Invalid afterId format for type ${key as string}`);
-        }
-        query = {
-          $and: [
-            ...baseQuery,
-            { _id: { $gt: afterId } },
-          ],
-        };
-        sort = sort || { _id: 1 };
-      }
-      if (beforeId) {
-        if (!beforeId.startsWith(`${key as string}:`)) {
-          throw new Error(`Invalid beforeId format for type ${key as string}`);
-        }
-        query = {
-          $and: [
-            ...baseQuery,
-            { _id: { $lt: beforeId } },
-          ],
-        };
-        sort = sort || { _id: -1 };
-      }
-
-      let total: number | undefined;
-      let position: number | undefined;
-      {
-        const baseCountQuery = { $and: baseQuery };
-        total = await collection.countDocuments(baseCountQuery as never, {
-          session,
-        });
-
-        if (afterId) {
-          const positionQuery = {
-            $and: [
-              ...baseQuery,
-              { _id: { $lte: afterId } },
-            ],
-          };
-          position = await collection.countDocuments(positionQuery as never, {
-            session,
-          });
-        } else if (beforeId) {
-          const positionQuery = {
-            $and: [
-              ...baseQuery,
-              { _id: { $gte: beforeId } },
-            ],
-          };
-          const remainingCount = await collection.countDocuments(
-            positionQuery as never,
-            { session },
-          );
-          position = total - remainingCount;
-        } else {
-          position = 0;
-        }
-      }
-
-      const cursor = collection.find(query as never, { session }).sort(
-        sort as m.Sort,
-      );
-      let hardLimit = 10_000;
-      const elements: R[] = [];
-
-      while (hardLimit-- > 0 && limit > 0) {
-        const doc = await cursor.next();
-        if (!doc) break;
-
-        // Validate document with schema
-        const validation = v.safeParse(schema, doc);
-        if (!validation.success) {
-          continue; // Skip invalid documents
-        }
-
-        const validatedDoc = validation.output as v.InferOutput<
-          OutputElementSchema<T, E>
-        >;
-
-        // Step 1: Prepare - enrich document with external data
-        const enrichedDoc = prepare
-          ? await prepare(validatedDoc)
-          : validatedDoc as unknown as EN;
-
-        // Step 2: Filter - apply custom filtering logic
-        const isValid = await customFilter?.(enrichedDoc) ?? true;
-        if (!isValid) continue;
-
-        // Step 3: Format - transform document to final output format
-        const finalDoc = format
-          ? await format(enrichedDoc)
-          : enrichedDoc as unknown as R;
-
-        elements.push(finalDoc);
-        limit--;
-      }
-
-      // If paginating backwards (beforeId) and no explicit sort was provided, reverse the results to maintain chronological order
-      if (beforeId) {
-        elements.reverse();
-        position = (position || 0) - elements.length;
-        position = position < 0 ? 0 : position;
-      }
-
-      return {
-        total,
-        position,
-        data: elements,
-      };
-    },
-    countDocuments(key, filter, options?) {
-      const session = sessionContext.getSession();
-
-      const typeChecker = {
-        _type: key as string,
-      };
-
-      // Build the query using the same logic as find()
-      const query = {
-        $and: filter ? [typeChecker, filter] : [typeChecker],
-      };
-
-      return collection.countDocuments(query as never, { session, ...options });
-    },
-    async deleteId(key, id) {
-      const schema = schemaWithId[key];
-      v.parse(schema._id, id);
-
-      if (!id.startsWith(`${key as string}:`)) {
-        throw new Error(`Invalid id format`);
-      }
-
-      const session = sessionContext.getSession();
-
-      const result = await collection.deleteOne({
-        _id: id,
-      } as any, { session });
-
-      if (!result.acknowledged) {
-        throw new Error("Delete failed");
-      }
-
-      if (result.deletedCount === 0) {
-        throw new Error("No element that match the filter to delete");
-      }
-
-      return result.deletedCount;
-    },
-    async deleteIds(key, ids) {
-      const schema = schemaWithId[key];
-      ids.forEach((id) => {
-        v.parse(schema._id, id);
-      });
-
-      const session = sessionContext.getSession();
-
-      const result = await collection.deleteMany({
-        _id: {
-          $in: ids,
-        },
-        _type: key as string,
-      } as any, { session });
-
-      if (!result.acknowledged) {
-        throw new Error("Delete failed");
-      }
-
-      if (result.deletedCount === 0) {
-        throw new Error("No element that match the filter to delete");
-      }
-
-      return result.deletedCount;
-    },
-    async deleteMany(key, filter) {
-      const session = sessionContext.getSession();
-
-      // Combine the user filter with the type filter
-      const combinedFilter = {
-        ...filter,
-        _type: key as string,
-      } as any;
-
-      const result = await collection.deleteMany(combinedFilter, { session });
-
-      if (!result.acknowledged) {
-        throw new Error("Delete failed");
-      }
-
-      return result.deletedCount;
-    },
-    async deleteAny(filter) {
-      const session = sessionContext.getSession();
-
-      const result = await collection.deleteMany(filter as any, { session });
-
-      if (!result.acknowledged) {
-        throw new Error("Delete failed");
-      }
-
-      return result.deletedCount;
-    },
-    async updateOne(key, id, doc) {
-      const dotSchema = dotSchemaElements[key];
-      if (!dotSchema) {
-        throw new Error(`Invalid element type`);
-      }
-
-      v.parse(dotSchema, doc);
-
-      const session = sessionContext.getSession();
-
-      const result = await collection.updateOne({
-        _id: id,
-        _type: key as string,
-      } as any, {
-        $set: doc,
-      } as any, { session });
-
-      if (!result.acknowledged) {
-        throw new Error("Update failed");
-      }
-
-      if (result.matchedCount === 0) {
-        throw new Error("No element that match the filter to update");
-      }
-
-      if (result.modifiedCount === 0) {
-        throw new Error("No element that match the filter to update");
-      }
-
-      return result.modifiedCount;
-    },
-    async updateMany(operation) {
-      const bulkOps: any[] = [];
-      for (const type in operation) {
-        const elements = operation[type];
-        for (const id in elements) {
-          const element = elements[id];
-          const dotSchema = dotSchemaElements[type];
-          if (!id.startsWith(`${type}:`)) {
-            throw new Error(`Invalid id format`);
-          }
-          if (!dotSchema) {
-            throw new Error(`Invalid element type`);
-          }
-          v.parse(dotSchema, element);
-
-          bulkOps.push({
-            updateOne: {
-              filter: { _id: id },
-              update: { $set: element },
-            },
-          });
-        }
-      }
-
-      if (bulkOps.length === 0) {
-        throw new Error("No element to update");
-      }
-
-      const session = sessionContext.getSession();
-
-      const result = await collection.bulkWrite(bulkOps, { session });
-
-      if (result.matchedCount === 0) {
-        throw new Error("No element that match the filter to update");
-      }
-
-      if (result.modifiedCount === 0) {
-        throw new Error("No element that match the filter to update");
-      }
-
-      return result.modifiedCount;
-    },
-    async aggregate(stageBuilder) {
-      const stage: StageBuilder<T> = {
-        match: (key, filter) => ({
-          $match: {
-            _type: key as string,
-            ...filter,
-          },
-        }),
-        unwind: (_key, field) => ({
-          $unwind: `$${field}`,
-        }),
-        lookup: (_key, localField, foreignField, others) => ({
-          $lookup: {
-            from: collectionName,
-            localField,
-            foreignField,
-            as: localField,
-            ...(others || {}),
-          },
-        }),
-        project: (projection) => ({
-          $project: projection,
-        }),
-        group: (grouping) => ({
-          $group: grouping,
-        }),
-        sort: (sort) => ({
-          $sort: sort,
-        }),
-        limit: (limit) => ({
-          $limit: limit,
-        }),
-        skip: (skip) => ({
-          $skip: skip,
-        }),
-      };
-
-      const session = sessionContext.getSession();
-
-      const pipeline = stageBuilder(stage);
-      const cursor = collection.aggregate(pipeline, { session });
-
-      return await cursor.toArray();
-    },
+            }
+
+            return result.deletedCount;
+        },
+        async updateOne(key, id, doc) {
+            const dotSchema = dotSchemaElements[key];
+            if(!dotSchema) {
+                throw new Error(`Invalid element type`);
+            }
+
+            v.parse(dotSchema, doc);
+
+            const session = sessionContext.getSession();
+
+            const result = await collection.updateOne({
+                _id: id,
+                _type: key as string,
+            } as any, {
+                $set: doc,
+            } as any, { session });
+
+            if(!result.acknowledged) {
+                throw new Error("Update failed");
+            }
+
+            if (result.matchedCount === 0) {
+                throw new Error("No element that match the filter to update");
+            }
+
+            if (result.modifiedCount === 0) {
+                throw new Error("No element that match the filter to update");
+            }
+
+            return result.modifiedCount;
+        },
+        async updateMany(operation) {
+            const bulkOps: any[] = [];
+            for(const type in operation) {
+                const elements = operation[type];
+                for(const id in elements) {
+                    const element = elements[id];
+                    const dotSchema = dotSchemaElements[type];
+                    if(!id.startsWith(`${type}:`)) {
+                        throw new Error(`Invalid id format`);
+                    }
+                    if(!dotSchema) {
+                        throw new Error(`Invalid element type`);
+                    }
+                    v.parse(dotSchema, element);
+
+                    bulkOps.push({
+                        updateOne: {
+                            filter: { _id: id },
+                            update: { $set: element },
+                        }
+                    });
+                }
+            }
+
+            if (bulkOps.length === 0) {
+                throw new Error("No element to update");
+            }
+
+            const session = sessionContext.getSession();
+
+            const result = await collection.bulkWrite(bulkOps, { session });
+
+            if (result.matchedCount === 0) {
+                throw new Error("No element that match the filter to update");
+            }
+
+            if (result.modifiedCount === 0) {
+                throw new Error("No element that match the filter to update");
+            }
+
+            return result.modifiedCount;
+        },
+        async aggregate(stageBuilder) {
+            const stage: StageBuilder<T> = {
+                match: (key, filter) => ({
+                    $match: {
+                        _type: key as string,
+                        ...filter,
+                    },
+                }),
+                unwind: (key, field) => ({
+                    $unwind: `$${field}`,
+                }),
+                lookup: (key, localField, foreignField, others) => ({
+                    $lookup: {
+                        from: collectionName,
+                        localField,
+                        foreignField,
+                        as: localField,
+                        ...(others || {})
+                    },
+                }),
+                project: (projection) => ({
+                    $project: projection,
+                }),
+                group: (grouping) => ({
+                    $group: grouping,
+                }),
+                sort: (sort) => ({
+                    $sort: sort,
+                }),
+                limit: (limit) => ({
+                    $limit: limit,
+                }),
+                skip: (skip) => ({
+                    $skip: skip,
+                })
+            };
+
+            const session = sessionContext.getSession();
+            
+            const pipeline = stageBuilder(stage);
+            const cursor = collection.aggregate(pipeline, { session });
+            
+            return await cursor.toArray();
+        },
   };
 }
 
